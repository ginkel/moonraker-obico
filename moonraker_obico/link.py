--- conflicted
+++ resolved
@@ -164,17 +164,11 @@
             print('\n###### Successfully linked to your Obico Server account!')
             break
         except Exception as e:
-<<<<<<< HEAD
             traceback.print_tb(e.__traceback__)
-            print(RED + '\n==== Failed to link. Did you enter an expired code? ====\n' + NC)
-            if not debug:
-                print('If you keep getting this error, press ctrl-c to abort it and then run the following command to debug:')
-                print(CYAN + f'PYTHONPATH={os.environ.get("PYTHONPATH")} {os.environ.get("OBICO_ENV")}/bin/python3 -m moonraker_obico.link {" ".join(sys.argv[1:])} -d' + NC)
-=======
+
             if debug:
                 print('## DEBUG: Server API error: ', str(e))
 
             print(RED + '\n==== Failed to link. Did you enter an expired code? ====\n' + NC)
             print('If you keep getting this error, press ctrl-c to abort it and then run the following command to debug:')
-            print(CYAN + f'PYTHONPATH={os.environ.get("PYTHONPATH")} {os.environ.get("OBICO_ENV")}/bin/python3 -m moonraker_obico.link {" ".join(sys.argv[1:])} -d' + NC)
->>>>>>> e83eb762
+            print(CYAN + f'PYTHONPATH={os.environ.get("PYTHONPATH")} {os.environ.get("OBICO_ENV")}/bin/python3 -m moonraker_obico.link {" ".join(sys.argv[1:])} -d' + NC)